--- conflicted
+++ resolved
@@ -3164,16 +3164,7 @@
                   setShiftPreferenceData(null);
                 }}
               >
-<<<<<<< HEAD
                 Day Shift
-=======
-                <div className="text-left">
-                  <div className="font-semibold">Day Shift</div>
-                  <div className="text-xs text-muted-foreground">
-                    Prefer to work during daytime hours
-                  </div>
-                </div>
->>>>>>> 77b1dbcb
               </Button>
               <Button
                 variant="outline"
@@ -3191,16 +3182,7 @@
                   setShiftPreferenceData(null);
                 }}
               >
-<<<<<<< HEAD
                 Night Shift
-=======
-                <div className="text-left">
-                  <div className="font-semibold">Night Shift</div>
-                  <div className="text-xs text-muted-foreground">
-                    Prefer to work during nighttime hours
-                  </div>
-                </div>
->>>>>>> 77b1dbcb
               </Button>
               <Button
                 variant="outline"
@@ -3218,16 +3200,7 @@
                   setShiftPreferenceData(null);
                 }}
               >
-<<<<<<< HEAD
                 Both (Anytime)
-=======
-                <div className="text-left">
-                  <div className="font-semibold">Both (Anytime)</div>
-                  <div className="text-xs text-muted-foreground">
-                    Prefer to work any shift
-                  </div>
-                </div>
->>>>>>> 77b1dbcb
               </Button>
             </div>
           </div>
